@import 'tachyons-ext';

$body-font: 'Fira Sans', Helvetica, Arial, sans-serif;
$header-font: 'Alfa Slab One', serif;

// Switching theme will only work if JavaScript is enabled as well

// Default light theme
:root, :root:not([data-theme]) {
  --gray: #2a3439;
  --red: #a72145;
  --yellow: #ffc832;
  --code-color: black;
  --code-bg-color: rgba(42, 52, 57, 0.05);
  --code-border-color: rgba(42, 52, 57, 0.25);
  --blockquote-color: black;
  --blockquote-bg-color: rgb(247, 249, 249);
  --blockquote-left-border-color: rgb(195, 205, 210);
  --body-background-color: white;
  --body-foreground-color: white;
  --body-color: rgb(34,34,34);
  --div-brand-a-color: black;
  --white-elem-color: black;
  --white-a: #2a3439;
  --nav-links-a: #2a3439;
  --publish-date-author: #2a3439;
  --section-header-h2-color: black;
  --theme-icon: #43484d;
  --theme-popup-border: #43484d;
  --theme-popup-bg: white;
  --theme-hover: #cacaca;
  --theme-choice-color: black;
  --rust-logo-filter: initial;
}

// Dark theme
:root[data-theme='dark'] {
  --gray: #2a3439;
  --red: #a72145;
  --yellow: #ffc832;
  --code-color: white;
  --code-bg-color: rgba(213, 203, 198, 0.05);
  --code-border-color: rgba(213, 203, 198, 0.25);
  --blockquote-color: rgb(195, 205, 210);
  --blockquote-bg-color: rgba(213, 203, 198, 0.05);
  --blockquote-left-border-color: rgb(195, 205, 210);
  --body-background-color: #181a1b;
  --body-foreground-color: #e8e6e3;
  --body-color: white;
  --div-brand-a-color: white;
  --white-elem-color: white;
  --white-elem-a: #d5cbc6;
  --nav-links-a: #d5cbc6;
  --publish-date-author: #d5cbc6;
  --section-header-h2-color: white;
  --theme-icon: #43484d;
  --theme-popup-border: #43484d;
  --theme-popup-bg: #141617;
  --theme-hover: #474c51;
  --theme-choice-color: #d5cbc6;
  --rust-logo-filter: drop-shadow(1px 0 0px #fff) drop-shadow(0 1px 0 #fff) drop-shadow(-1px 0 0 #fff) drop-shadow(0 -1px 0 #fff);
}

html {
  font-size: 62.5%;
}

@media screen and (min-width: 30em) {
  html {
    font-size: 75%;
  }
}

body {
  font-family: $body-font;
  background-color: var(--body-background-color);
  color: var(--body-color);

  /* Ensure the footer is always at the bottom of the screen */
  min-height: 100vh;
  display: flex;
  flex-direction: column;
  & > #main-content {
      flex: 1;
  }
}

blockquote {
    font-style: italic;
    position: relative;
    background-color: var(--blockquote-bg-color);
    border-left: 8px solid var(--blockquote-left-border-color);
    border-radius: 5px;
    margin: 0;
    margin-bottom: 2rem;
    padding: 2rem;

    &:before {
        font-size: 4em;
        line-height: 0.1em;
        margin-right: 0.25em;
        vertical-align: -0.4em;
    }

    p:last-of-type {
        margin-bottom: 0;
    }
}

details > summary {
    cursor: pointer;
    font-style: italic;
}

details > blockquote {
    font-style: normal;
}

code {
  overflow: auto;
}

section {
  padding: 30px 0 60px 0;

  header {
    padding: 30px 0 60px 0;
    display: inline-block;

    h2 {
      font-size: 2.6em;
      font-family: $header-font;
      margin: 0;
      padding: 0;
      letter-spacing: 1px;
      color: var(--section-header-h2-color);
    }
  }
}

header h1, section h2 {
  z-index: 999999;
  position: relative;
}

header h1 {
  font-family: $header-font;
  font-size: 8rem;
  margin-bottom: 0;
  margin-top: 0;
}

section {
  padding: 30px 0 60px 0;
}

section .container {
  padding-top: 20px;
}

// TODO:  remove when switching to Tachyons -- these are overrides for Skeleton.
ul.nav, ul.nav li {
  margin-bottom: 0;
}

.nav a {
  color: var(--gray);
  color: var(--nav-links-a);
}

div.brand {
  $v-top: 3px; // for getting the vertical rhythm just right

  color: black;
  font-family: $header-font;
  font-size: 3rem;
  text-decoration: none;
  margin-top: $v-top;

  & a {
    color: var(--div-brand-a-color);
    text-decoration: none;
  }

  img {
    width: 80px;
    margin-top: -$v-top;
  }

  span {
    display: inline-block;
    margin-left: -1rem;
  }
}

.white {
   color: var(--white-elem-color);
  .highlight {
    background-color: var(--yellow);
  }
  a {
    color: var(--white-elem-a);
    text-decoration: underline;
  }
  .button.button-secondary {
    background-color: var(--yellow);
    color: var(--gray);
    border: 1px solid var(--yellow);
    text-decoration: none;
    display: block;
    overflow: hidden;
    text-overflow: ellipsis;
    &:hover, &:focus {
      border-color: var(--gray);
    }
  }
  code {
<<<<<<< HEAD
    color: black;
    background-color: rgba($gray, 0.05);
    border: 1px solid rgba($gray, 0.25);
    white-space: pre-wrap;
  }

  pre code {
    white-space: inherit;
=======
    color: var(--code-color);
    background-color: var(--code-bg-color);
    border: 1px solid var(--code-border-color);
>>>>>>> 33b6969c
  }

  a.anchor::before {
    content: "§";
    display: none;
    position: absolute;
    width: 1em;
    margin-left: -1em;
    text-decoration: none;
    opacity: 0.7;
    color: var(--gray);
    font-weight: normal;
  }
  :hover > a.anchor::before {
    display: block;
  }
  a.anchor:hover::before {
    opacity: 1;
  }
}

ul, ol {
  list-style-position: outside;
  padding-left: 1.2em;
}

ul {
  list-style-type: disc;
}

.posts {
  background-color: var(--gray);
  color: var(--body-foreground-color);
  .highlight {
    background-color: var(--red);
  }
  a {
    color: var(--body-foreground-color);
    text-decoration: underline;
  }
  .button.button-secondary {
    background-color: var(--red);
    border: 1px solid var(--red);
    color: white;
    text-decoration: none;
    display: block;
    overflow: hidden;
    text-overflow: ellipsis;
    &:hover, &:focus {
      border-color: white;
    }
  }
  code {
    color: white;
    background-color: rgba(white, 0.15);
    border: 1px solid rgba(white, 0.65);
  }
}

table.post-list a {
  text-decoration: none;
}
table.post-list a:hover {
  text-decoration: underline;
}

.publish-date-author {
  color: var(--publish-date-author);
  margin: -60px 0 60px 0;
}

footer {
  padding: 30px 0;
  background-color: black;
  color: white;

  ul {
    list-style-type: none;
    padding-left: 0;
  }

  a {
    color: var(--yellow);
    text-decoration: none;

    &:hover {
      color: var(--yellow);
      text-decoration: underline;
    }
  }
}

footer h4 {
  font-size: 1.2em;
  font-weight: 800;
}

footer img {
  width: 40px;
  padding: 0 10px;
}

footer .attribution {
  text-align: center;
  padding-top: 30px;
}

h3, .post h2, header h2 {
  display: inline-block;
  font-weight: 800;
  font-size: 1.8em;
  letter-spacing: normal;
}

.post {
  h2 {
    font-size: 2em;
  }
  
  h3 {
    display: block;
  }

  img {
    display: block;
    margin-left: auto;
    margin-right: auto;
  }

  .right-thumbnail {
    float: right;
    width: 150px;
    margin-left: 15px;
    margin-bottom: 15px;
    clear: right;
    box-shadow: 0 0 6px rgba(0, 0, 0, 0.3);
  }
}

header h1 {
  letter-spacing: 1px;
}


.highlight {
  height: 12px;
  position: relative;
  top: 0;
  left: -10px;
  width: 120%;
  max-width: 90vw;
  border-radius: 2px;
}

@media screen and (max-width: 769px) {
  .highlight {
    border-bottom-left-radius: 0;
    border-top-left-radius: 0;
  }
}

// Theme switch popup
// theme selector visible only if JavaScript is available

.theme-icon {
  display: none;
  line-height: 2em;
  border: 2px solid var(--theme-icon);
  border-radius: 5px;
  padding: 0px 5px;
  color: var(--theme-choice-color);
  &:hover {
    color: var(--theme-choice-color);
  }
}

#theme-choice {
  display: none;
  border: 2px solid var(--theme-popup-border);
  border-radius: 5px;
  color: var(--theme-choice-color);
  background: var(--theme-popup-bg);
  position: absolute;
  list-style: none;
  font-weight: 400;
  padding: 0px;
  // counterbalance vendored skeleton.css
  margin: 0.2em -0.5em;
}

.theme-item {
  padding: 0px 5px;
}

#theme-choice.showThemeDropdown {
  display: block;
  z-index: 1;
}

li.theme-item:hover {
  background-color: var(--theme-hover);
}

.rust-logo {
    filter: var(--rust-logo-filter);
}<|MERGE_RESOLUTION|>--- conflicted
+++ resolved
@@ -215,20 +215,14 @@
     }
   }
   code {
-<<<<<<< HEAD
-    color: black;
-    background-color: rgba($gray, 0.05);
-    border: 1px solid rgba($gray, 0.25);
-    white-space: pre-wrap;
-  }
-
-  pre code {
-    white-space: inherit;
-=======
     color: var(--code-color);
     background-color: var(--code-bg-color);
     border: 1px solid var(--code-border-color);
->>>>>>> 33b6969c
+    white-space: pre-wrap;
+  }
+
+  pre code {
+    white-space: inherit;
   }
 
   a.anchor::before {
